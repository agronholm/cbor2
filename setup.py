--- conflicted
+++ resolved
@@ -5,21 +5,15 @@
 
 cpython = platform.python_implementation() == 'CPython'
 is_glibc = platform.libc_ver()[0] == 'glibc'
-<<<<<<< HEAD
-libc_ok = is_glibc and platform.libc_ver()[1] >= '2.9'
-=======
 if is_glibc:
     glibc_ver = platform.libc_ver()[1]
     libc_ok = parse_version(glibc_ver) >= parse_version('2.9')
 else:
     libc_ok = not windows
->>>>>>> 6de2c7c2
 windows = sys.platform.startswith('win')
 min_win_version = windows and sys.version_info >= (3, 5)
 min_unix_version = not windows and sys.version_info >= (3, 3)
 
-<<<<<<< HEAD
-=======
 # Enable GNU features for libc's like musl, should have no effect
 # on Apple/BSDs
 if libc_ok:
@@ -27,17 +21,12 @@
 else:
     gnu_flag = []
 
->>>>>>> 6de2c7c2
 if cpython and ((min_unix_version and libc_ok) or min_win_version):
     _cbor2 = Extension(
         '_cbor2',
         # math.h routines are built-in to MSVCRT
         libraries=['m'] if not windows else [],
-<<<<<<< HEAD
-        extra_compile_args=['-std=c99'],
-=======
         extra_compile_args=['-std=c99'] + gnu_flag,
->>>>>>> 6de2c7c2
         sources=[
             'source/module.c',
             'source/encoder.c',
