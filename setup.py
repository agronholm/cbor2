import sys
import os
import platform
import warnings
from pkg_resources import parse_version
from setuptools import setup, Extension

min_glibc = parse_version('2.9')

<<<<<<< HEAD
=======
if sys.version_info < (3, 6):
    warnings.warn("Support for Python<3.6 will be dropped with cbor2 version 6.0.0")

>>>>>>> 86cd4970

def check_libc():
    "check that if we have glibc < 2.9 we should not build c ext"
    # Borrowed from pip internals
    # https://github.com/pypa/pip/blob/20.1.1/src/pip/_internal/utils/glibc.py#L21-L36
    try:
        # os.confstr("CS_GNU_LIBC_VERSION") returns a string like "glibc 2.17":
        libc, version = os.confstr("CS_GNU_LIBC_VERSION").split()
    except (AttributeError, OSError, ValueError):
        # os.confstr() or CS_GNU_LIBC_VERSION not available (or a bad value)...
        return True
    if libc != 'glibc':
        # Attempt to build with musl or other libc
        return True
    return parse_version(version) >= min_glibc


cpython = platform.python_implementation() == 'CPython'
windows = sys.platform.startswith('win')
min_win_version = sys.version_info >= (3, 5)
min_unix_version = sys.version_info >= (3, 3)
<<<<<<< HEAD
build_c_ext = cpython and ((windows and min_win_version) or (check_libc() and min_unix_version))
=======
use_c_ext = os.environ.get("CBOR2_BUILD_C_EXTENSION", None)
if use_c_ext == "1":
    build_c_ext = True
elif use_c_ext == "0":
    build_c_ext = False
else:
    build_c_ext = cpython and ((windows and min_win_version) or (check_libc() and min_unix_version))
>>>>>>> 86cd4970

# Enable GNU features for libc's like musl, should have no effect
# on Apple/BSDs
if build_c_ext and not windows:
    gnu_flag = ['-D_GNU_SOURCE']
else:
    gnu_flag = []

if build_c_ext:
    _cbor2 = Extension(
        '_cbor2',
        # math.h routines are built-in to MSVCRT
        libraries=['m'] if not windows else [],
        extra_compile_args=['-std=c99'] + gnu_flag,
        sources=[
            'source/module.c',
            'source/encoder.c',
            'source/decoder.c',
            'source/tags.c',
            'source/halffloat.c',
        ],
        optional=True
    )
    kwargs = {'ext_modules': [_cbor2]}
else:
    kwargs = {}


setup(
    use_scm_version={
        'version_scheme': 'post-release',
        'local_scheme': 'dirty-tag'
    },
    setup_requires=[
        'setuptools >= 40.7.0',
        'setuptools_scm >= 1.7.0'
    ],
    **kwargs
    )<|MERGE_RESOLUTION|>--- conflicted
+++ resolved
@@ -7,12 +7,9 @@
 
 min_glibc = parse_version('2.9')
 
-<<<<<<< HEAD
-=======
 if sys.version_info < (3, 6):
     warnings.warn("Support for Python<3.6 will be dropped with cbor2 version 6.0.0")
 
->>>>>>> 86cd4970
 
 def check_libc():
     "check that if we have glibc < 2.9 we should not build c ext"
@@ -34,9 +31,6 @@
 windows = sys.platform.startswith('win')
 min_win_version = sys.version_info >= (3, 5)
 min_unix_version = sys.version_info >= (3, 3)
-<<<<<<< HEAD
-build_c_ext = cpython and ((windows and min_win_version) or (check_libc() and min_unix_version))
-=======
 use_c_ext = os.environ.get("CBOR2_BUILD_C_EXTENSION", None)
 if use_c_ext == "1":
     build_c_ext = True
@@ -44,7 +38,6 @@
     build_c_ext = False
 else:
     build_c_ext = cpython and ((windows and min_win_version) or (check_libc() and min_unix_version))
->>>>>>> 86cd4970
 
 # Enable GNU features for libc's like musl, should have no effect
 # on Apple/BSDs
