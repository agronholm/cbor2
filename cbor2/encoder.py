--- conflicted
+++ resolved
@@ -92,11 +92,7 @@
         if canonical:
             self._encoders.update(canonical_encoders)
         if date_as_datetime:
-<<<<<<< HEAD
-            self._encoders[date] = self.encode_date
-=======
             self._encoders[date] = CBOREncoder.encode_date
->>>>>>> 2d3e4f0d
 
     def _find_encoder(self, obj_type):
         for type_, enc in list(iteritems(self._encoders)):
