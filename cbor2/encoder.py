--- conflicted
+++ resolved
@@ -35,279 +35,6 @@
     return wrapper
 
 
-<<<<<<< HEAD
-def encode_length(major_tag, length):
-    if length < 24:
-        return struct.pack('>B', major_tag | length)
-    elif length < 256:
-        return struct.pack('>BB', major_tag | 24, length)
-    elif length < 65536:
-        return struct.pack('>BH', major_tag | 25, length)
-    elif length < 4294967296:
-        return struct.pack('>BL', major_tag | 26, length)
-    else:
-        return struct.pack('>BQ', major_tag | 27, length)
-
-
-def encode_int(encoder, value):
-    # Big integers (2 ** 64 and over)
-    if value >= 18446744073709551616 or value < -18446744073709551616:
-        if value >= 0:
-            major_type = 0x02
-        else:
-            major_type = 0x03
-            value = -value - 1
-
-        payload = int2bytes(value)
-        encode_semantic(encoder, CBORTag(major_type, payload))
-    elif value >= 0:
-        encoder.write(encode_length(0, value))
-    else:
-        encoder.write(encode_length(0x20, abs(value) - 1))
-
-
-def encode_bytestring(encoder, value):
-    encoder.write(encode_length(0x40, len(value)) + value)
-
-
-def encode_bytearray(encoder, value):
-    encode_bytestring(encoder, bytes(value))
-
-
-def encode_string(encoder, value):
-    encoded = value.encode('utf-8')
-    encoder.write(encode_length(0x60, len(encoded)) + encoded)
-
-
-@shareable_encoder
-def encode_array(encoder, value):
-    encoder.write(encode_length(0x80, len(value)))
-    for item in value:
-        encoder.encode(item)
-
-
-@shareable_encoder
-def encode_map(encoder, value):
-    encoder.write(encode_length(0xa0, len(value)))
-    for key, val in iteritems(value):
-        encoder.encode(key)
-        encoder.encode(val)
-
-
-def encode_sortable_key(encoder, value):
-    """Takes a key and calculates the length of its optimal byte representation"""
-    encoded = encoder.encode_to_bytes(value)
-    return len(encoded), encoded
-
-
-@shareable_encoder
-def encode_canonical_map(encoder, value):
-    """Reorder keys according to Canonical CBOR specification"""
-    keyed_keys = ((encode_sortable_key(encoder, key), key) for key in value.keys())
-    encoder.write(encode_length(0xa0, len(value)))
-    for sortkey, realkey in sorted(keyed_keys):
-        encoder.write(sortkey[1])
-        encoder.encode(value[realkey])
-
-
-def encode_semantic(encoder, value):
-    encoder.write(encode_length(0xc0, value.tag))
-    encoder.encode(value.value)
-
-
-#
-# Semantic decoders (major tag 6)
-#
-
-def encode_datetime(encoder, value):
-    # Semantic tag 0
-    if not value.tzinfo:
-        if encoder.timezone:
-            value = value.replace(tzinfo=encoder.timezone)
-        else:
-            raise CBOREncodeError(
-                'naive datetime encountered and no default timezone has been set')
-
-    if encoder.datetime_as_timestamp:
-        from calendar import timegm
-        timestamp = timegm(value.utctimetuple()) + value.microsecond // 1000000
-        encode_semantic(encoder, CBORTag(1, timestamp))
-    else:
-        datestring = as_unicode(value.isoformat().replace('+00:00', 'Z'))
-        encode_semantic(encoder, CBORTag(0, datestring))
-
-
-def encode_date(encoder, value):
-    value = datetime.combine(value, time()).replace(tzinfo=timezone.utc)
-    encode_datetime(encoder, value)
-
-
-def encode_decimal(encoder, value):
-    # Semantic tag 4
-    if value.is_nan():
-        encoder.write(b'\xf9\x7e\x00')
-    elif value.is_infinite():
-        encoder.write(b'\xf9\x7c\x00' if value > 0 else b'\xf9\xfc\x00')
-    else:
-        dt = value.as_tuple()
-        negation = (1, -1)[dt.sign]  # sign is 0 for positive numbers and 1 for negative
-        mantissa = negation * sum(d * 10 ** i for i, d in enumerate(reversed(dt.digits)))
-        with encoder.disable_value_sharing():
-            encode_semantic(encoder, CBORTag(4, [dt.exponent, mantissa]))
-
-
-def encode_rational(encoder, value):
-    # Semantic tag 30
-    with encoder.disable_value_sharing():
-        encode_semantic(encoder, CBORTag(30, [value.numerator, value.denominator]))
-
-
-def encode_regexp(encoder, value):
-    # Semantic tag 35
-    encode_semantic(encoder, CBORTag(35, as_unicode(value.pattern)))
-
-
-def encode_mime(encoder, value):
-    # Semantic tag 36
-    encode_semantic(encoder, CBORTag(36, as_unicode(value.as_string())))
-
-
-def encode_uuid(encoder, value):
-    # Semantic tag 37
-    encode_semantic(encoder, CBORTag(37, value.bytes))
-
-
-def encode_set(encoder, value):
-    # Semantic tag 258
-    encode_semantic(encoder, CBORTag(258, tuple(value)))
-
-
-def encode_canonical_set(encoder, value):
-    # Semantic tag 258
-    values = sorted([(encode_sortable_key(encoder, key), key) for key in value])
-    encode_semantic(encoder, CBORTag(258, [key[1] for key in values]))
-
-
-#
-# Special encoders (major tag 7)
-#
-
-def encode_simple_value(encoder, value):
-    if value.value < 20:
-        encoder.write(struct.pack('>B', 0xe0 | value.value))
-    else:
-        encoder.write(struct.pack('>BB', 0xf8, value.value))
-
-
-def encode_float(encoder, value):
-    # Handle special values efficiently
-    import math
-    if math.isnan(value):
-        encoder.write(b'\xf9\x7e\x00')
-    elif math.isinf(value):
-        encoder.write(b'\xf9\x7c\x00' if value > 0 else b'\xf9\xfc\x00')
-    else:
-        encoder.write(struct.pack('>Bd', 0xfb, value))
-
-
-def encode_minimal_float(encoder, value):
-    # Handle special values efficiently
-    import math
-    if math.isnan(value):
-        encoder.write(b'\xf9\x7e\x00')
-    elif math.isinf(value):
-        encoder.write(b'\xf9\x7c\x00' if value > 0 else b'\xf9\xfc\x00')
-    else:
-        # Try each encoding in turn from longest to shortest
-        encoded = struct.pack('>Bd', 0xfb, value)
-        for format, tag in [('>Bf', 0xfa), ('>Be', 0xf9)]:
-            try:
-                new_encoded = struct.pack(format, tag, value)
-                # Check if encoding as low-byte float loses precision
-                if struct.unpack(format, new_encoded)[1] == value:
-                    encoded = new_encoded
-                else:
-                    break
-            except struct.error:
-                # Catch the case where the 'e' format is not supported
-                new_encoded = pack_float16(value)
-                if new_encoded and unpack_float16(new_encoded[1:]) == value:
-                    encoded = new_encoded
-                else:
-                    break
-            except OverflowError:
-                break
-        encoder.write(encoded)
-
-
-def encode_boolean(encoder, value):
-    encoder.write(b'\xf5' if value else b'\xf4')
-
-
-def encode_none(encoder, value):
-    encoder.write(b'\xf6')
-
-
-def encode_undefined(encoder, value):
-    encoder.write(b'\xf7')
-
-
-default_encoders = OrderedDict([
-    (bytes, encode_bytestring),
-    (bytearray, encode_bytearray),
-    (unicode, encode_string),
-    (int, encode_int),
-    (long, encode_int),
-    (float, encode_float),
-    (('decimal', 'Decimal'), encode_decimal),
-    (bool, encode_boolean),
-    (type(None), encode_none),
-    (tuple, encode_array),
-    (list, encode_array),
-    (dict, encode_map),
-    (defaultdict, encode_map),
-    (OrderedDict, encode_map),
-    (FrozenDict, encode_map),
-    (type(undefined), encode_undefined),
-    (datetime, encode_datetime),
-    (type(re.compile('')), encode_regexp),
-    (('fractions', 'Fraction'), encode_rational),
-    (('email.message', 'Message'), encode_mime),
-    (('uuid', 'UUID'), encode_uuid),
-    (CBORSimpleValue, encode_simple_value),
-    (CBORTag, encode_semantic),
-    (set, encode_set),
-    (frozenset, encode_set)
-])
-
-canonical_encoders = OrderedDict([
-    (float, encode_minimal_float),
-    (dict, encode_canonical_map),
-    (defaultdict, encode_canonical_map),
-    (OrderedDict, encode_canonical_map),
-    (FrozenDict, encode_canonical_map),
-    (set, encode_canonical_set),
-    (frozenset, encode_canonical_set)
-])
-
-
-class CBOREncoder(object):
-    """
-    Serializes objects to a byte stream using Concise Binary Object Representation.
-
-    :param datetime_as_timestamp: set to ``True`` to serialize datetimes as UNIX timestamps
-        (this makes datetimes more concise on the wire but loses the time zone information)
-    :param datetime.tzinfo timezone: the default timezone to use for serializing naive datetimes
-    :param value_sharing: if ``True``, allows more efficient serializing of repeated values and,
-        more importantly, cyclic data structures, at the cost of extra line overhead
-    :param default: a callable that is called by the encoder with three arguments
-        (encoder, value, file object) when no suitable encoder has been found, and should use the
-        methods on the encoder to encode any objects it wants to add to the data stream
-    :param canonical: Forces mapping types to be output in a stable order to guarantee that the
-        output will always produce the same hash given the same input.
-    :param date_as_datetime: set to ``True`` to serialize date objects as datetimes (CBOR tag 0),
-        which was the default behavior in previous releases (cbor2 <= 4.1.2).
-=======
 class CBOREncoder(object):
     """
     The CBOREncoder class implements a fully featured `CBOR`_ encoder with
@@ -339,9 +66,11 @@
         when True, use "canonical" CBOR representation; this typically involves
         sorting maps, sets, etc. into a pre-determined order ensuring that
         serializations are comparable without decoding
+    :param bool date_as_datetime: set to ``True`` to serialize date objects as
+        datetimes (CBOR tag 0), which was the default behavior in previous
+        releases (cbor2 <= 4.1.2).
 
     .. _CBOR: https://cbor.io/
->>>>>>> 58c9ec39
     """
 
     __slots__ = (
@@ -349,13 +78,9 @@
         'json_compatible', '_fp_write', '_shared_containers', '_encoders',
         '_canonical')
 
-<<<<<<< HEAD
-    def __init__(self, fp, datetime_as_timestamp=False, timezone=None, value_sharing=False,
-                 default=None, canonical=False, date_as_datetime=False):
-=======
     def __init__(self, fp, datetime_as_timestamp=False, timezone=None,
-                 value_sharing=False, default=None, canonical=False):
->>>>>>> 58c9ec39
+                 value_sharing=False, default=None, canonical=False,
+                 date_as_datetime=False):
         self.fp = fp
         self.datetime_as_timestamp = datetime_as_timestamp
         self.timezone = timezone
@@ -367,7 +92,7 @@
         if canonical:
             self._encoders.update(canonical_encoders)
         if date_as_datetime:
-            self._encoders[date] = encode_date
+            self._encoders[date] = self.encode_date
 
     def _find_encoder(self, obj_type):
         for type_, enc in list(iteritems(self._encoders)):
@@ -752,7 +477,6 @@
     (FrozenDict,                    CBOREncoder.encode_map),
     (type(undefined),               CBOREncoder.encode_undefined),
     (datetime,                      CBOREncoder.encode_datetime),
-    (date,                          CBOREncoder.encode_date),
     (type(re.compile('')),          CBOREncoder.encode_regexp),
     (('fractions', 'Fraction'),     CBOREncoder.encode_rational),
     (('email.message', 'Message'),  CBOREncoder.encode_mime),
