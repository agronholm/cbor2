import re
import sys
from io import BytesIO
from binascii import unhexlify
from collections import OrderedDict
from datetime import datetime, timedelta, date
from decimal import Decimal
from email.mime.text import MIMEText
from fractions import Fraction
from uuid import UUID
try:
    from ipaddress import ip_address, ip_network
except ImportError:
    def ip_address(x): pass
    def ip_network(x, strict): pass

import pytest

from cbor2 import shareable_encoder
from cbor2.compat import timezone, pack_float16
from cbor2.types import FrozenDict


def test_fp_attr(impl):
    with pytest.raises(ValueError):
        impl.CBOREncoder(None)
    with pytest.raises(ValueError):
        class A(object):
            pass
        foo = A()
        foo.write = None
        impl.CBOREncoder(foo)
    with BytesIO() as stream:
        encoder = impl.CBOREncoder(stream)
        assert encoder.fp is stream
        with pytest.raises(AttributeError):
            del encoder.fp


def test_default_attr(impl):
    with BytesIO() as stream:
        encoder = impl.CBOREncoder(stream)
        assert encoder.default is None
        with pytest.raises(ValueError):
            encoder.default = 1
        with pytest.raises(AttributeError):
            del encoder.default


def test_timezone_attr(impl):
    with BytesIO() as stream:
        encoder = impl.CBOREncoder(stream)
        assert encoder.timezone is None
        with pytest.raises(ValueError):
            encoder.timezone = 1
        with pytest.raises(AttributeError):
            del encoder.timezone


def test_write(impl):
    with BytesIO() as stream:
        encoder = impl.CBOREncoder(stream)
        encoder.write(b'foo')
        assert stream.getvalue() == b'foo'
        with pytest.raises(TypeError):
            encoder.write(1)


def test_encoders_load_type(impl):
    with BytesIO() as stream:
        encoder = impl.CBOREncoder(stream)
        encoder._encoders[(1, 2, 3)] = lambda self, value: None
        with pytest.raises(ValueError) as exc:
            encoder.encode(object())
            assert str(exc.value).endswith(
                'invalid deferred encoder type (1, 2, 3) (must be a 2-tuple '
                "of module name and type name, e.g. ('collections', "
                "'defaultdict'))")


def test_encode_length(impl):
    # This test is purely for coverage in the C variant
    with BytesIO() as stream:
        encoder = impl.CBOREncoder(stream)
        encoder.encode_length(0, 1)
        assert stream.getvalue() == b'\x01'


def test_canonical_attr(impl):
    # Another test purely for coverage in the C variant
    with BytesIO() as stream:
        enc = impl.CBOREncoder(stream)
        assert not enc.canonical
        enc = impl.CBOREncoder(stream, canonical=True)
        assert enc.canonical


def test_dump(impl):
    with pytest.raises(TypeError):
        impl.dump()
    with pytest.raises(TypeError):
        impl.dumps()
    assert impl.dumps(obj=1) == b'\x01'
    with BytesIO() as stream:
        impl.dump(fp=stream, obj=1)
        assert stream.getvalue() == b'\x01'


@pytest.mark.parametrize('value, expected', [
    (0, '00'),
    (1, '01'),
    (10, '0a'),
    (23, '17'),
    (24, '1818'),
    (100, '1864'),
    (1000, '1903e8'),
    (1000000, '1a000f4240'),
    (1000000000000, '1b000000e8d4a51000'),
    (18446744073709551615, '1bffffffffffffffff'),
    (18446744073709551616, 'c249010000000000000000'),
    (-18446744073709551616, '3bffffffffffffffff'),
    (-18446744073709551617, 'c349010000000000000000'),
    (-1, '20'),
    (-10, '29'),
    (-100, '3863'),
    (-1000, '3903e7')
])
def test_integer(impl, value, expected):
    expected = unhexlify(expected)
    assert impl.dumps(value) == expected


@pytest.mark.parametrize('value, expected', [
    (1.1, 'fb3ff199999999999a'),
    (1.0e+300, 'fb7e37e43c8800759c'),
    (-4.1, 'fbc010666666666666'),
    (float('inf'), 'f97c00'),
    (float('nan'), 'f97e00'),
    (float('-inf'), 'f9fc00')
])
def test_float(impl, value, expected):
    expected = unhexlify(expected)
    assert impl.dumps(value) == expected


@pytest.mark.parametrize('value, expected', [
    (b'', '40'),
    (b'\x01\x02\x03\x04', '4401020304'),
])
def test_bytestring(impl, value, expected):
    expected = unhexlify(expected)
    assert impl.dumps(value) == expected


def test_bytearray(impl):
    expected = unhexlify('4401020304')
    assert impl.dumps(bytearray(b'\x01\x02\x03\x04')) == expected


@pytest.mark.parametrize('value, expected', [
    (u'', '60'),
    (u'a', '6161'),
    (u'IETF', '6449455446'),
    (u'"\\', '62225c'),
    (u'\u00fc', '62c3bc'),
    (u'\u6c34', '63e6b0b4')
])
def test_string(impl, value, expected):
    expected = unhexlify(expected)
    assert impl.dumps(value) == expected


@pytest.fixture(params=[
    (False, 'f4'),
    (True, 'f5'),
    (None, 'f6'),
    ('undefined', 'f7')
], ids=['false', 'true', 'null', 'undefined'])
def special_values(request, impl):
    value, expected = request.param
    if value == 'undefined':
        value = impl.undefined
    return value, expected


def test_special(impl, special_values):
    value, expected = special_values
    expected = unhexlify(expected)
    assert impl.dumps(value) == expected


@pytest.fixture(params=[
    (0, 'e0'),
    (2, 'e2'),
    (19, 'f3'),
    (32, 'f820')
])
def simple_values(request, impl):
    value, expected = request.param
    return impl.CBORSimpleValue(value), expected


def test_simple_value(impl, simple_values):
    value, expected = simple_values
    expected = unhexlify(expected)
    assert impl.dumps(value) == expected


#
# Tests for extension tags
#

@pytest.mark.parametrize('value, as_timestamp, expected', [
    (datetime(2013, 3, 21, 20, 4, 0, tzinfo=timezone.utc), False,
     'c074323031332d30332d32315432303a30343a30305a'),
    (datetime(2013, 3, 21, 20, 4, 0, 380841, tzinfo=timezone.utc), False,
     'c0781b323031332d30332d32315432303a30343a30302e3338303834315a'),
    (datetime(2013, 3, 21, 22, 4, 0, tzinfo=timezone(timedelta(hours=2))), False,
     'c07819323031332d30332d32315432323a30343a30302b30323a3030'),
    (datetime(2013, 3, 21, 20, 4, 0), False, 'c074323031332d30332d32315432303a30343a30305a'),
    (datetime(2013, 3, 21, 20, 4, 0, tzinfo=timezone.utc), True, 'c11a514b67b0'),
    (datetime(2013, 3, 21, 20, 4, 0, 123456, tzinfo=timezone.utc), True, 'c1fb41d452d9ec07e6b4'),
    (datetime(2013, 3, 21, 22, 4, 0, tzinfo=timezone(timedelta(hours=2))), True, 'c11a514b67b0')
], ids=[
    'datetime/utc',
    'datetime+micro/utc',
    'datetime/eet',
    'naive',
    'timestamp/utc',
    'timestamp+micro/utc',
    'timestamp/eet'
])
def test_datetime(impl, value, as_timestamp, expected):
    expected = unhexlify(expected)
    assert impl.dumps(value, datetime_as_timestamp=as_timestamp, timezone=timezone.utc) == expected


<<<<<<< HEAD
def test_date():
    with pytest.raises(CBOREncodeError):
        dumps(date(2013, 3, 21))


def test_date_as_datetime():
    expected = unhexlify('c074323031332d30332d32315430303a30303a30305a')
    assert dumps(date(2013, 3, 21), timezone=timezone.utc, date_as_datetime=True) == expected
=======
def test_date(impl):
    expected = unhexlify('c074323031332d30332d32315430303a30303a30305a')
    assert impl.dumps(date(2013, 3, 21), timezone=timezone.utc) == expected
>>>>>>> 58c9ec39


def test_naive_datetime(impl):
    """Test that naive datetimes are gracefully rejected when no timezone has been set."""
    with pytest.raises(impl.CBOREncodeError) as exc:
        impl.dumps(datetime(2013, 3, 21))
        exc.match('naive datetime datetime.datetime(2013, 3, 21) encountered '
                  'and no default timezone has been set')


@pytest.mark.parametrize('value, expected', [
    (Decimal('14.123'), 'c4822219372b'),
    (Decimal('-14.123'), 'C4822239372A'),
    (Decimal('NaN'), 'f97e00'),
    (Decimal('Infinity'), 'f97c00'),
    (Decimal('-Infinity'), 'f9fc00')
], ids=['normal', 'negative', 'nan', 'inf', 'neginf'])
def test_decimal(impl, value, expected):
    expected = unhexlify(expected)
    assert impl.dumps(value) == expected


def test_rational(impl):
    expected = unhexlify('d81e820205')
    assert impl.dumps(Fraction(2, 5)) == expected


def test_regex(impl):
    expected = unhexlify('d8236d68656c6c6f2028776f726c6429')
    assert impl.dumps(re.compile(u'hello (world)')) == expected


def test_mime(impl):
    expected = unhexlify(
        'd824787b436f6e74656e742d547970653a20746578742f706c61696e3b20636861727365743d2269736f2d38'
        '3835392d3135220a4d494d452d56657273696f6e3a20312e300a436f6e74656e742d5472616e736665722d456'
        'e636f64696e673a2071756f7465642d7072696e7461626c650a0a48656c6c6f203d413475726f')
    message = MIMEText(u'Hello \u20acuro', 'plain', 'iso-8859-15')
    assert impl.dumps(message) == expected


def test_uuid(impl):
    expected = unhexlify('d825505eaffac8b51e480581277fdcc7842faf')
    assert impl.dumps(UUID(hex='5eaffac8b51e480581277fdcc7842faf')) == expected


@pytest.mark.skipif(sys.version_info < (3, 3), reason="Address encoding requires Py3.3+")
@pytest.mark.parametrize('value, expected', [
    (ip_address('192.10.10.1'), 'd9010444c00a0a01'),
    (ip_address('2001:db8:85a3::8a2e:370:7334'), 'd901045020010db885a3000000008a2e03707334'),
], ids=[
    'ipv4',
    'ipv6',
])
def test_ipaddress(impl, value, expected):
    expected = unhexlify(expected)
    assert impl.dumps(value) == expected


@pytest.mark.skipif(sys.version_info < (3, 3), reason="Network encoding requires Py3.3+")
@pytest.mark.parametrize('value, expected', [
    (ip_network('192.168.0.100/24', False), 'd90105a144c0a800001818'),
    (ip_network('2001:db8:85a3:0:0:8a2e::/96', False),
     'd90105a15020010db885a3000000008a2e000000001860'),
], ids=[
    'ipv4',
    'ipv6',
])
def test_ipnetwork(impl, value, expected):
    expected = unhexlify(expected)
    assert impl.dumps(value) == expected


def test_custom_tag(impl):
    expected = unhexlify('d917706548656c6c6f')
    assert impl.dumps(impl.CBORTag(6000, u'Hello')) == expected


def test_cyclic_array(impl):
    """Test that an array that contains itself can be serialized with value sharing enabled."""
    expected = unhexlify('d81c81d81c81d81d00')
    a = [[]]
    a[0].append(a)
    assert impl.dumps(a, value_sharing=True) == expected


def test_cyclic_array_nosharing(impl):
    """Test that serializing a cyclic structure w/o value sharing will blow up gracefully."""
    a = []
    a.append(a)
    with pytest.raises(impl.CBOREncodeError) as exc:
        impl.dumps(a)
        exc.match('cyclic data structure detected but value sharing is disabled')


def test_cyclic_map(impl):
    """Test that a dict that contains itself can be serialized with value sharing enabled."""
    expected = unhexlify('d81ca100d81d00')
    a = {}
    a[0] = a
    assert impl.dumps(a, value_sharing=True) == expected


def test_cyclic_map_nosharing(impl):
    """Test that serializing a cyclic structure w/o value sharing will fail gracefully."""
    a = {}
    a[0] = a
    with pytest.raises(impl.CBOREncodeError) as exc:
        impl.dumps(a)
        exc.match('cyclic data structure detected but value sharing is disabled')


@pytest.mark.parametrize('value_sharing, expected', [
    (False, '828080'),
    (True, 'd81c82d81c80d81d01')
], ids=['nosharing', 'sharing'])
def test_not_cyclic_same_object(impl, value_sharing, expected):
    """Test that the same shareable object can be included twice if not in a cyclic structure."""
    expected = unhexlify(expected)
    a = []
    b = [a, a]
    assert impl.dumps(b, value_sharing=value_sharing) == expected


def test_unsupported_type(impl):
    with pytest.raises(impl.CBOREncodeError) as exc:
        impl.dumps(lambda: None)
        exc.match('cannot serialize type function')


def test_default(impl):
    class DummyType(object):
        def __init__(self, state):
            self.state = state

    def default_encoder(encoder, value):
        encoder.encode(value.state)

    expected = unhexlify('820305')
    obj = DummyType([3, 5])
    serialized = impl.dumps(obj, default=default_encoder)
    assert serialized == expected


def test_default_cyclic(impl):
    class DummyType(object):
        def __init__(self, value=None):
            self.value = value

    @shareable_encoder
    def default_encoder(encoder, value):
        state = encoder.encode_to_bytes(value.value)
        encoder.encode(impl.CBORTag(3000, state))

    expected = unhexlify('D81CD90BB849D81CD90BB843D81D00')
    obj = DummyType()
    obj2 = DummyType(obj)
    obj.value = obj2
    serialized = impl.dumps(obj, value_sharing=True, default=default_encoder)
    assert serialized == expected


def test_dump_to_file(impl, tmpdir):
    path = tmpdir.join('testdata.cbor')
    with path.open('wb') as fp:
        impl.dump([1, 10], fp)

    assert path.read_binary() == b'\x82\x01\x0a'


@pytest.mark.parametrize('value, expected', [
    ({}, 'a0'),
    (OrderedDict([(b'a', b''), (b'b', b'')]), 'A2416140416240'),
    (OrderedDict([(b'b', b''), (b'a', b'')]), 'A2416140416240'),
    (OrderedDict([(u'a', u''), (u'b', u'')]), 'a2616160616260'),
    (OrderedDict([(u'b', u''), (u'a', u'')]), 'a2616160616260'),
    (OrderedDict([(b'00001', u''), (b'002', u'')]), 'A2433030326045303030303160'),
    (OrderedDict([(255, 0), (2, 0)]), 'a2020018ff00'),
    (FrozenDict([(b'a', b''), (b'b', b'')]), 'A2416140416240')
], ids=['empty', 'bytes in order', 'bytes out of order', 'text in order',
        'text out of order', 'byte length', 'integer keys', 'frozendict'])
def test_ordered_map(impl, value, expected):
    expected = unhexlify(expected)
    assert impl.dumps(value, canonical=True) == expected


@pytest.mark.parametrize('value, expected', [
    (3.5, 'F94300'),
    (100000.0, 'FA47C35000'),
    (3.8, 'FB400E666666666666'),
    (float('inf'), 'f97c00'),
    (float('nan'), 'f97e00'),
    (float('-inf'), 'f9fc00'),
    (float.fromhex('0x1.0p-24'), 'f90001'),
    (float.fromhex('0x1.4p-24'), 'fa33a00000'),
    (float.fromhex('0x1.ff8p-63'), 'fa207fc000'),
    (1e300, 'fb7e37e43c8800759c')
], ids=['float 16', 'float 32', 'float 64', 'inf', 'nan', '-inf',
        'float 16 minimum positive subnormal', 'mantissa o/f to 32',
        'exponent o/f to 32', 'oversize float'])
def test_minimal_floats(impl, value, expected):
    expected = unhexlify(expected)
    assert impl.dumps(value, canonical=True) == expected


def test_tuple_key(impl):
    assert impl.dumps({(2, 1): u''}) == unhexlify('a182020160')


def test_dict_key(impl):
    assert impl.dumps({FrozenDict({2: 1}): u''}) == unhexlify('a1a1020160')


@pytest.mark.parametrize('frozen', [False, True], ids=['set', 'frozenset'])
def test_set(impl, frozen):
    value = {u'a', u'b', u'c'}
    if frozen:
        value = frozenset(value)

    serialized = impl.dumps(value)
    assert len(serialized) == 10
    assert serialized.startswith(unhexlify('d9010283'))


@pytest.mark.parametrize('frozen', [False, True], ids=['set', 'frozenset'])
def test_canonical_set(impl, frozen):
    value = {u'y', u'x', u'aa', u'a'}
    if frozen:
        value = frozenset(value)

    serialized = impl.dumps(value, canonical=True)
    assert serialized == unhexlify('d9010284616161786179626161')


@pytest.mark.skipif(sys.version_info >= (3, 6), reason="Using native struct.pack")
@pytest.mark.parametrize('value, expected', [
    (3.5, 'F94300'),
    (100000.0,  False),
    (3.8, False),
    (float.fromhex('0x1.0p-24'), 'f90001'),
    (float.fromhex('0x1.4p-24'), False),
    (float.fromhex('0x1.ff8p-63'), False),
    (1e300, False)
], ids=['float 16', 'float 32', 'float 64',
        'float 16 minimum positive subnormal', 'mantissa o/f to 32',
        'exponent o/f to 32', 'oversize float'])
def test_float16_encoder(value, expected):
    if expected:
        expected = unhexlify(expected)
        assert pack_float16(value) == expected
    else:
        assert not pack_float16(value)<|MERGE_RESOLUTION|>--- conflicted
+++ resolved
@@ -235,20 +235,14 @@
     assert impl.dumps(value, datetime_as_timestamp=as_timestamp, timezone=timezone.utc) == expected
 
 
-<<<<<<< HEAD
-def test_date():
+def test_date(impl):
     with pytest.raises(CBOREncodeError):
-        dumps(date(2013, 3, 21))
-
-
-def test_date_as_datetime():
-    expected = unhexlify('c074323031332d30332d32315430303a30303a30305a')
-    assert dumps(date(2013, 3, 21), timezone=timezone.utc, date_as_datetime=True) == expected
-=======
+        impl.dumps(date(2013, 3, 21))
+
+
 def test_date(impl):
     expected = unhexlify('c074323031332d30332d32315430303a30303a30305a')
-    assert impl.dumps(date(2013, 3, 21), timezone=timezone.utc) == expected
->>>>>>> 58c9ec39
+    assert impl.dumps(date(2013, 3, 21), timezone=timezone.utc, date_as_datetime=True) == expected
 
 
 def test_naive_datetime(impl):
