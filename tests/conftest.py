--- conflicted
+++ resolved
@@ -7,10 +7,7 @@
 import cbor2.encoder
 import cbor2.decoder
 
-<<<<<<< HEAD
-=======
 load_exc = ''
->>>>>>> 6de2c7c2
 try:
     import _cbor2
 except ImportError as e:
@@ -22,11 +19,7 @@
     platform.python_implementation() != "CPython"
     or sys.version_info < (3, 3)
     or _cbor2 is None,
-<<<<<<< HEAD
-    reason="requires CPython 3.3+ and glibc 2.9+",
-=======
     reason=(load_exc or "requires CPython 3.3+"),
->>>>>>> 6de2c7c2
 )
 
 
